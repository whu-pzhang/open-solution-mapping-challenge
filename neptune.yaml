--- conflicted
+++ resolved
@@ -83,11 +83,7 @@
 # Postprocessing
   threshold: 0.5
   min_nuclei_size: 20
-<<<<<<< HEAD
-  erosion_percents: '[10,20,30]'
-=======
   erosion_percentages: '[10,20,30]'
->>>>>>> 5132af61
   dilate_selem_size: 5
 
   #CRF
