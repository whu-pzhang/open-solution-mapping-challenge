import os
import shutil
from multiprocessing import set_start_method

set_start_method('spawn')

import click
import pandas as pd
from deepsense import neptune
import crowdai

<<<<<<< HEAD
from pipeline_config import SOLUTION_CONFIG, Y_COLUMNS_SCORING
=======
from pipeline_config import SOLUTION_CONFIG, Y_COLUMNS_SCORING, CATEGORY_IDS
>>>>>>> 5f701991
from pipelines import PIPELINES
from preparation import overlay_masks
from utils import init_logger, read_params, create_submission, generate_metadata, set_seed, \
    generate_data_frame_chunks, read_masks
from metrics import mean_precision_and_recall
import json

logger = init_logger()
ctx = neptune.Context()
params = read_params(ctx)

set_seed(1234)


@click.group()
def action():
    pass


@action.command()
@click.option('-tr', '--train_data', help='calculate for train data', is_flag=True, required=False)
@click.option('-val', '--validation_data', help='calculate for validation data', is_flag=True, required=False)
@click.option('-te', '--test_data', help='calculate for test data', is_flag=True, required=False)
@click.option('-pub', '--public_paths', help='use public Neptune paths', is_flag=True, required=False)
def prepare_metadata(train_data, validation_data, test_data, public_paths):
    logger.info('creating metadata')
    meta = generate_metadata(data_dir=params.data_dir,
                             masks_overlayed_dir=params.masks_overlayed_dir,
                             competition_stage=params.competition_stage,
                             process_train_data=train_data,
                             process_validation_data=validation_data,
                             process_test_data=test_data,
                             public_paths=public_paths)

    metadata_filepath = os.path.join(params.meta_dir, 'stage{}_metadata.csv').format(params.competition_stage)
    logger.info('saving metadata to {}'.format(metadata_filepath))
    meta.to_csv(metadata_filepath, index=None)


@action.command()
def prepare_masks():
    for dataset in ["train", "val"]:
        logger.info('Overlaying masks, dataset: {}'.format(dataset))
        overlay_masks(data_dir=params.data_dir,
                      dataset=dataset,
                      target_dir=params.masks_overlayed_dir,
                      is_small=False)


@action.command()
@click.option('-p', '--pipeline_name', help='pipeline to be trained', required=True)
@click.option('-d', '--dev_mode', help='if true only a small sample of data will be used', is_flag=True, required=False)
def train(pipeline_name, dev_mode):
    logger.info('training')
    _train(pipeline_name, dev_mode)


def _train(pipeline_name, dev_mode):
    if bool(params.overwrite) and os.path.isdir(params.experiment_dir):
        shutil.rmtree(params.experiment_dir)

    meta = pd.read_csv(os.path.join(params.meta_dir, 'stage{}_metadata.csv'.format(params.competition_stage)),
                       low_memory=False)
    meta_train = meta[meta['is_train'] == 1]
    meta_valid = meta[meta['is_valid'] == 1]

    if dev_mode:
        meta_train = meta_train.sample(500, random_state=1234)
        meta_valid = meta_valid.sample(30, random_state=1234)

    data = {'input': {'meta': meta_train,
                      'meta_valid': meta_valid,
                      'train_mode': True,
                      'target_sizes': [(300, 300)] * len(meta_train),
                      },
            }

    pipeline = PIPELINES[pipeline_name]['train'](SOLUTION_CONFIG)
    pipeline.clean_cache()
    pipeline.fit_transform(data)
    pipeline.clean_cache()


@action.command()
@click.option('-p', '--pipeline_name', help='pipeline to be trained', required=True)
@click.option('-d', '--dev_mode', help='if true only a small sample of data will be used', is_flag=True, required=False)
def evaluate(pipeline_name, dev_mode):
    logger.info('evaluating')
    _evaluate(pipeline_name, dev_mode)


def _evaluate(pipeline_name, dev_mode):
    meta = pd.read_csv(os.path.join(params.meta_dir, 'stage{}_metadata.csv'.format(params.competition_stage)))
    meta_valid = meta[meta['is_valid'] == 1]

    if dev_mode:
        meta_valid = meta_valid.sample(30, random_state=1234)

    data = {'input': {'meta': meta_valid,
                      'meta_valid': None,
                      'train_mode': False,
                      'target_sizes': [(300, 300)] * len(meta_valid),
                      },
            }

    pipeline = PIPELINES[pipeline_name]['inference'](SOLUTION_CONFIG)
    output = pipeline.transform(data)
    pipeline.clean_cache()
    y_pred = output['y_pred']
    pipeline.clean_cache()

    y_true = read_masks(meta_valid[Y_COLUMNS_SCORING].values, params.data_dir, dataset="val")

    logger.info('Calculating mean precision and recall')
    (precision, recall) = mean_precision_and_recall(y_true, y_pred)
    logger.info('Mean precision on validation is {}'.format(precision))
    logger.info('Mean recall on validation is {}'.format(recall))
    ctx.channel_send('Precision', 0, precision)
    ctx.channel_send('Recall', 0, recall)


@action.command()
@click.option('-p', '--pipeline_name', help='pipeline to be trained', required=True)
@click.option('-s', '--submit_predictions', help='submit predictions if true', is_flag=True, required=False)
@click.option('-d', '--dev_mode', help='if true only a small sample of data will be used', is_flag=True, required=False)
@click.option('-c', '--chunk_size', help='size of the chunks to run prediction on', type=int, default=None,
              required=False)
<<<<<<< HEAD
def predict(pipeline_name, dev_mode, chunk_size):
=======
def predict_pipeline(pipeline_name, submit_predictions, dev_mode, chunk_size):
>>>>>>> 5f701991
    logger.info('predicting')
    if chunk_size is not None:
        _predict_in_chunks_pipeline(pipeline_name, submit_predictions, dev_mode, chunk_size)
    else:
<<<<<<< HEAD
        _predict(pipeline_name, dev_mode)


def _predict(pipeline_name, dev_mode):
=======
        _predict_pipeline(pipeline_name, submit_predictions, dev_mode)


def _predict_pipeline(pipeline_name, submit_predictions, dev_mode):
>>>>>>> 5f701991
    meta = pd.read_csv(os.path.join(params.meta_dir, 'stage{}_metadata.csv'.format(params.competition_stage)))
    meta_test = meta[meta['is_test'] == 1]

    if dev_mode:
        meta_test = meta_test.sample(2, random_state=1234)

    data = {'input': {'meta': meta_test,
                      'meta_valid': None,
                      'train_mode': False,
                      'target_sizes': [(300, 300)] * len(meta_test),
                      },
            }

    pipeline = PIPELINES[pipeline_name]['inference'](SOLUTION_CONFIG)
    pipeline.clean_cache()
    output = pipeline.transform(data)
    pipeline.clean_cache()
    y_pred = output['y_pred']

    submission = create_submission(meta_test, y_pred, logger, CATEGORY_IDS)

    submission_filepath = os.path.join(params.experiment_dir, 'submission.json')
    with open(submission_filepath, "w") as fp:
        fp.write(json.dumps(submission))
    logger.info('submission saved to {}'.format(submission_filepath))
    logger.info('submission head \n\n{}'.format(submission[0]))

    if submit_predictions:
        _submit_predictions()


def _predict_in_chunks_pipeline(pipeline_name, submit_predictions, dev_mode, chunk_size):
    meta = pd.read_csv(os.path.join(params.meta_dir, 'stage{}_metadata.csv'.format(params.competition_stage)))
    meta_test = meta[meta['is_test'] == 1]

    if dev_mode:
        meta_test = meta_test.sample(9, random_state=1234)

    logger.info('processing metadata of shape {}'.format(meta_test.shape))

    submission_chunks = []
    for meta_chunk in generate_data_frame_chunks(meta_test, chunk_size):
        data = {'input': {'meta': meta_chunk,
                          'meta_valid': None,
                          'train_mode': False,
                          'target_sizes': [(300, 300)] * len(meta_chunk)
                          },
                }

        pipeline = PIPELINES[pipeline_name]['inference'](SOLUTION_CONFIG)
        pipeline.clean_cache()
        output = pipeline.transform(data)
        pipeline.clean_cache()
        y_pred = output['y_pred']

        submission_chunk = create_submission(meta_chunk, y_pred, logger, CATEGORY_IDS)
        submission_chunks.extend(submission_chunk)

    submission_filepath = os.path.join(params.experiment_dir, 'submission.json')
    submission = submission_chunks
    with open(submission_filepath, "w") as fp:
        fp.write(json.dumps(submission))
    logger.info('submission saved to {}'.format(submission_filepath))
    logger.info('submission head \n\n{}'.format(submission[0]))

    if submit_predictions:
        _submit_predictions()


@action.command()
@click.option('-p', '--pipeline_name', help='pipeline to be trained', required=True)
@click.option('-s', '--submit_predictions', help='submit predictions if true', is_flag=True, required=False)
@click.option('-d', '--dev_mode', help='if true only a small sample of data will be used', is_flag=True, required=False)
<<<<<<< HEAD
def train_evaluate_predict(pipeline_name, dev_mode):
=======
def train_evaluate_predict_pipeline(pipeline_name, submit_predictions, dev_mode):
>>>>>>> 5f701991
    logger.info('training')
    _train(pipeline_name, dev_mode)
    logger.info('evaluating')
    _evaluate(pipeline_name, dev_mode)
    logger.info('predicting')
<<<<<<< HEAD
    _predict(pipeline_name, dev_mode)
=======
    _predict_pipeline(pipeline_name, submit_predictions, dev_mode)
>>>>>>> 5f701991


@action.command()
@click.option('-p', '--pipeline_name', help='pipeline to be trained', required=True)
@click.option('-d', '--dev_mode', help='if true only a small sample of data will be used', is_flag=True, required=False)
def train_evaluate(pipeline_name, dev_mode):
    logger.info('training')
    _train(pipeline_name, dev_mode)
    logger.info('evaluating')
    _evaluate(pipeline_name, dev_mode)


@action.command()
@click.option('-p', '--pipeline_name', help='pipeline to be trained', required=True)
@click.option('-s', '--submit_predictions', help='submit predictions if true', is_flag=True, required=False)
@click.option('-d', '--dev_mode', help='if true only a small sample of data will be used', is_flag=True, required=False)
<<<<<<< HEAD
def evaluate_predict(pipeline_name, dev_mode):
=======
def evaluate_predict_pipeline(pipeline_name, submit_predictions, dev_mode):
>>>>>>> 5f701991
    logger.info('evaluating')
    _evaluate(pipeline_name, dev_mode)
    logger.info('predicting')
<<<<<<< HEAD
    _predict(pipeline_name, dev_mode)
=======
    _predict_pipeline(pipeline_name, submit_predictions, dev_mode)


@action.command()
def submit_predictions():
    _submit_predictions()


def _submit_predictions():
    api_key = params.api_key

    challenge = crowdai.Challenge("crowdAIMappingChallenge", api_key)
    submission_filepath = os.path.join(params.experiment_dir, 'submission.json')
    result = challenge.submit(submission_filepath)
    print(result)
>>>>>>> 5f701991


if __name__ == "__main__":
    action()<|MERGE_RESOLUTION|>--- conflicted
+++ resolved
@@ -9,11 +9,7 @@
 from deepsense import neptune
 import crowdai
 
-<<<<<<< HEAD
-from pipeline_config import SOLUTION_CONFIG, Y_COLUMNS_SCORING
-=======
 from pipeline_config import SOLUTION_CONFIG, Y_COLUMNS_SCORING, CATEGORY_IDS
->>>>>>> 5f701991
 from pipelines import PIPELINES
 from preparation import overlay_masks
 from utils import init_logger, read_params, create_submission, generate_metadata, set_seed, \
@@ -137,30 +133,19 @@
 
 @action.command()
 @click.option('-p', '--pipeline_name', help='pipeline to be trained', required=True)
+@click.option('-d', '--dev_mode', help='if true only a small sample of data will be used', is_flag=True, required=False)
 @click.option('-s', '--submit_predictions', help='submit predictions if true', is_flag=True, required=False)
-@click.option('-d', '--dev_mode', help='if true only a small sample of data will be used', is_flag=True, required=False)
 @click.option('-c', '--chunk_size', help='size of the chunks to run prediction on', type=int, default=None,
               required=False)
-<<<<<<< HEAD
-def predict(pipeline_name, dev_mode, chunk_size):
-=======
-def predict_pipeline(pipeline_name, submit_predictions, dev_mode, chunk_size):
->>>>>>> 5f701991
+def predict(pipeline_name, dev_mode, submit_predictions, chunk_size):
     logger.info('predicting')
     if chunk_size is not None:
-        _predict_in_chunks_pipeline(pipeline_name, submit_predictions, dev_mode, chunk_size)
+        _predict_in_chunks(pipeline_name, dev_mode, submit_predictions, chunk_size)
     else:
-<<<<<<< HEAD
-        _predict(pipeline_name, dev_mode)
-
-
-def _predict(pipeline_name, dev_mode):
-=======
-        _predict_pipeline(pipeline_name, submit_predictions, dev_mode)
-
-
-def _predict_pipeline(pipeline_name, submit_predictions, dev_mode):
->>>>>>> 5f701991
+        _predict(pipeline_name, dev_mode, submit_predictions)
+
+
+def _predict(pipeline_name, dev_mode, submit_predictions):
     meta = pd.read_csv(os.path.join(params.meta_dir, 'stage{}_metadata.csv'.format(params.competition_stage)))
     meta_test = meta[meta['is_test'] == 1]
 
@@ -192,7 +177,7 @@
         _submit_predictions()
 
 
-def _predict_in_chunks_pipeline(pipeline_name, submit_predictions, dev_mode, chunk_size):
+def _predict_in_chunks(pipeline_name, submit_predictions, dev_mode, chunk_size):
     meta = pd.read_csv(os.path.join(params.meta_dir, 'stage{}_metadata.csv'.format(params.competition_stage)))
     meta_test = meta[meta['is_test'] == 1]
 
@@ -234,21 +219,13 @@
 @click.option('-p', '--pipeline_name', help='pipeline to be trained', required=True)
 @click.option('-s', '--submit_predictions', help='submit predictions if true', is_flag=True, required=False)
 @click.option('-d', '--dev_mode', help='if true only a small sample of data will be used', is_flag=True, required=False)
-<<<<<<< HEAD
-def train_evaluate_predict(pipeline_name, dev_mode):
-=======
-def train_evaluate_predict_pipeline(pipeline_name, submit_predictions, dev_mode):
->>>>>>> 5f701991
+def train_evaluate_predict(pipeline_name, submit_predictions, dev_mode):
     logger.info('training')
     _train(pipeline_name, dev_mode)
     logger.info('evaluating')
     _evaluate(pipeline_name, dev_mode)
     logger.info('predicting')
-<<<<<<< HEAD
-    _predict(pipeline_name, dev_mode)
-=======
-    _predict_pipeline(pipeline_name, submit_predictions, dev_mode)
->>>>>>> 5f701991
+    _predict(pipeline_name, submit_predictions, dev_mode)
 
 
 @action.command()
@@ -265,18 +242,11 @@
 @click.option('-p', '--pipeline_name', help='pipeline to be trained', required=True)
 @click.option('-s', '--submit_predictions', help='submit predictions if true', is_flag=True, required=False)
 @click.option('-d', '--dev_mode', help='if true only a small sample of data will be used', is_flag=True, required=False)
-<<<<<<< HEAD
-def evaluate_predict(pipeline_name, dev_mode):
-=======
-def evaluate_predict_pipeline(pipeline_name, submit_predictions, dev_mode):
->>>>>>> 5f701991
+def evaluate_predict(pipeline_name, submit_predictions, dev_mode):
     logger.info('evaluating')
     _evaluate(pipeline_name, dev_mode)
     logger.info('predicting')
-<<<<<<< HEAD
-    _predict(pipeline_name, dev_mode)
-=======
-    _predict_pipeline(pipeline_name, submit_predictions, dev_mode)
+    _predict(pipeline_name, submit_predictions, dev_mode)
 
 
 @action.command()
@@ -291,7 +261,6 @@
     submission_filepath = os.path.join(params.experiment_dir, 'submission.json')
     result = challenge.submit(submission_filepath)
     print(result)
->>>>>>> 5f701991
 
 
 if __name__ == "__main__":
