--- conflicted
+++ resolved
@@ -50,11 +50,7 @@
 @action.command()
 @click.option('-d', '--dev_mode', help='if true only a small sample of data will be used', is_flag=True, required=False)
 def prepare_masks(dev_mode):
-<<<<<<< HEAD
-    erode = eval(params.erosion_percents)
-=======
     erode = eval(params.erosion_percentages)
->>>>>>> 5132af61
     if erode != [0]:
         for dataset in ["train", "val"]:
             for erosion_percent in erode:
