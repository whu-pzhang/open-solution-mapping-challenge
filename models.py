--- conflicted
+++ resolved
@@ -11,12 +11,8 @@
     ExperimentTiming, ExponentialLRScheduler, EarlyStopping
 from steps.pytorch.models import Model
 from steps.pytorch.validation import multiclass_segmentation_loss
-<<<<<<< HEAD
-from utils import softmax, label
-=======
 from utils import softmax
 from unet_models import UNet11, UNet16, AlbuNet
->>>>>>> 53500bb3
 
 
 class PyTorchUNet(Model):
@@ -35,30 +31,27 @@
             outputs[name] = softmax(prediction, axis=1)
         return outputs
 
-<<<<<<< HEAD
-=======
-    def set_model(self):
-        configs = {'VGG11': {'model': UNet11,
-                             'model_config': {'num_classes': 2, 'pretrained': True},
-                             'init_weights': False},
-                   'VGG16': {'model': UNet16,
-                             'model_config': {'num_classes': 2, 'pretrained': True, 'is_deconv': True},
-                             'init_weights': False},
-                   'ResNet': {'model': AlbuNet,
-                              'model_config': {'num_classes': 2, 'pretrained': True, 'is_deconv': True},
-                              'init_weights': False},
-                   'standard': {'model': UNet,
-                                'model_config': self.architecture_config['model_params'],
-                                'init_weights': True}
-                   }
-        encoder = self.architecture_config['model_params']['encoder']
-        config = configs[encoder]
-
-        self.model = config['model'](**config['model_config'])
-        if not config['init_weights']:
-            self._initialize_model_weights = lambda: None
-
->>>>>>> 53500bb3
+    def set_model(self):
+        configs = {'VGG11': {'model': UNet11,
+                             'model_config': {'num_classes': 2, 'pretrained': True},
+                             'init_weights': False},
+                   'VGG16': {'model': UNet16,
+                             'model_config': {'num_classes': 2, 'pretrained': True, 'is_deconv': True},
+                             'init_weights': False},
+                   'ResNet': {'model': AlbuNet,
+                              'model_config': {'num_classes': 2, 'pretrained': True, 'is_deconv': True},
+                              'init_weights': False},
+                   'standard': {'model': UNet,
+                                'model_config': self.architecture_config['model_params'],
+                                'init_weights': True}
+                   }
+        encoder = self.architecture_config['model_params']['encoder']
+        config = configs[encoder]
+
+        self.model = config['model'](**config['model_config'])
+        if not config['init_weights']:
+            self._initialize_model_weights = lambda: None
+
 
 class PyTorchUNetStream(Model):
     def __init__(self, architecture_config, training_config, callbacks_config):
@@ -128,7 +121,7 @@
 class PyTorchUNetWeighted(Model):
     def __init__(self, architecture_config, training_config, callbacks_config):
         super().__init__(architecture_config, training_config, callbacks_config)
-        self.model = UNet(**architecture_config['model_params'])
+        self.set_model()
         self.weight_regularization = weight_regularization_unet
         self.optimizer = optim.Adam(self.weight_regularization(self.model, **architecture_config['regularizer_params']),
                                     **architecture_config['optimizer_params'])
@@ -142,11 +135,32 @@
             outputs[name] = softmax(prediction, axis=1)
         return outputs
 
+    def set_model(self):
+        configs = {'VGG11': {'model': UNet11,
+                             'model_config': {'num_classes': 2, 'pretrained': True},
+                             'init_weights': False},
+                   'VGG16': {'model': UNet16,
+                             'model_config': {'num_classes': 2, 'pretrained': True, 'is_deconv': True},
+                             'init_weights': False},
+                   'ResNet': {'model': AlbuNet,
+                              'model_config': {'num_classes': 2, 'pretrained': True, 'is_deconv': True},
+                              'init_weights': False},
+                   'standard': {'model': UNet,
+                                'model_config': self.architecture_config['model_params'],
+                                'init_weights': True}
+                   }
+        encoder = self.architecture_config['model_params']['encoder']
+        config = configs[encoder]
+
+        self.model = config['model'](**config['model_config'])
+        if not config['init_weights']:
+            self._initialize_model_weights = lambda: None
+
 
 class PyTorchUNetWeightedStream(Model):
     def __init__(self, architecture_config, training_config, callbacks_config):
         super().__init__(architecture_config, training_config, callbacks_config)
-        self.model = UNet(**architecture_config['model_params'])
+        self.set_model()
         self.weight_regularization = weight_regularization_unet
         self.optimizer = optim.Adam(self.weight_regularization(self.model, **architecture_config['regularizer_params']),
                                     **architecture_config['optimizer_params'])
@@ -184,6 +198,27 @@
             if batch_id == steps:
                 break
         self.model.train()
+
+    def set_model(self):
+        configs = {'VGG11': {'model': UNet11,
+                             'model_config': {'num_classes': 2, 'pretrained': True},
+                             'init_weights': False},
+                   'VGG16': {'model': UNet16,
+                             'model_config': {'num_classes': 2, 'pretrained': True, 'is_deconv': True},
+                             'init_weights': False},
+                   'ResNet': {'model': AlbuNet,
+                              'model_config': {'num_classes': 2, 'pretrained': True, 'is_deconv': True},
+                              'init_weights': False},
+                   'standard': {'model': UNet,
+                                'model_config': self.architecture_config['model_params'],
+                                'init_weights': True}
+                   }
+        encoder = self.architecture_config['model_params']['encoder']
+        config = configs[encoder]
+
+        self.model = config['model'](**config['model_config'])
+        if not config['init_weights']:
+            self._initialize_model_weights = lambda: None
 
 
 def weight_regularization(model, regularize, weight_decay_conv2d, weight_decay_linear):
