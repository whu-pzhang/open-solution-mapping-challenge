--- conflicted
+++ resolved
@@ -1,15 +1,9 @@
 from functools import partial
 
 import loaders
-<<<<<<< HEAD
-=======
-from models import PyTorchUNet
-from postprocessing import Resizer, CategoryMapper, MulticlassLabeler
->>>>>>> d9d51a1b
 from steps.base import Step, Dummy
 from steps.preprocessing.misc import XYSplit
 from utils import squeeze_inputs
-
 from models import PyTorchUNet, PyTorchUNetStream
 from postprocessing import Resizer, CategoryMapper, MulticlassLabeler, \
     ResizerStream, CategoryMapperStream, MulticlassLabelerStream
@@ -52,10 +46,7 @@
         raise NotImplementedError
     return loader
 
-<<<<<<< HEAD
 
-=======
->>>>>>> d9d51a1b
 def multiclass_object_labeler(postprocessed_mask, config, save_output=True):
     labeler = Step(name='labeler',
                    transformer=MulticlassLabelerStream() if config.execution.stream_mode else MulticlassLabeler(),
